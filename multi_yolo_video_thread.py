--- conflicted
+++ resolved
@@ -98,34 +98,34 @@
 def player_pool_worker_frame_sync(args):
     """球員偵測池工作函式 - 支援模型快取"""
     frame, idx, model_path, device = args
-    
+
     # 檢查是否已在這個進程中載入過模型
     if not hasattr(player_pool_worker_frame_sync, 'model'):
         print(f"[進程 {os.getpid()}] 載入球員模型")
         player_pool_worker_frame_sync.model = YOLO(model_path).to(device)
-    
+
     with torch.no_grad():
         start = time.time()
         result = player_pool_worker_frame_sync.model.track(source=frame, conf=0.3, persist=True, tracker="bytetrack.yaml")
         inference_time = time.time() - start
-    
+
     print(f"[多進程池] 球員偵測 Frame-{idx} 完成，耗時: {inference_time:.3f} 秒")
     return ('player', idx, result, inference_time)
 
 def court_pool_worker_frame_sync(args):
     """球場偵測池工作函式 - 支援模型快取"""
     frame, idx, model_path, device = args
-    
+
     # 檢查是否已在這個進程中載入過模型
     if not hasattr(court_pool_worker_frame_sync, 'model'):
         print(f"[進程 {os.getpid()}] 載入球場模型")
         court_pool_worker_frame_sync.model = YOLO(model_path).to(device)
-    
+
     with torch.no_grad():
         start = time.time()
         result = court_pool_worker_frame_sync.model.track(source=frame, conf=0.25, persist=True, tracker="bytetrack.yaml")
         inference_time = time.time() - start
-    
+
     print(f"[多進程池] 球場偵測 Frame-{idx} 完成，耗時: {inference_time:.3f} 秒")
     return ('court', idx, result, inference_time)
 
@@ -143,7 +143,7 @@
         self.court_model_path = court_model_path
         self.device = 'cuda:0' if torch.cuda.is_available() else 'cpu'
         print(f"使用裝置: {self.device}")
-        
+
         self.player_model = None
         self.court_model = None
         
@@ -153,24 +153,24 @@
         start = time.time()
         self.player_model = YOLO(self.player_model_path).to(self.device)
         self.court_model = YOLO(self.court_model_path).to(self.device)
-        
+
         with torch.no_grad():
             dummy_img = torch.zeros((1, 3, 640, 640), device=self.device)
             self.player_model.predict(source=dummy_img)
             self.court_model.predict(source=dummy_img)
-        
+
         end = time.time()
         print(f"模型載入完成，耗時: {end - start:.3f} 秒")
     
     def warmup_mp_pool_models(self):
         """預熱多進程池模型"""
         from concurrent.futures import ProcessPoolExecutor
-        
+
         print("[多進程池] 開始預熱模型...")
         warmup_start = time.time()
-        
+
         dummy_frame = np.zeros((480, 640, 3), dtype=np.uint8)
-        
+
         with ProcessPoolExecutor(max_workers=2) as executor:
             player_warmup = executor.submit(
                 player_pool_worker_frame_sync,
@@ -180,72 +180,40 @@
                 court_pool_worker_frame_sync,
                 (dummy_frame, -1, self.court_model_path, self.device)
             )
-            
+
             player_warmup.result()
             court_warmup.result()
-        
+
         warmup_time = time.time() - warmup_start
         print(f"[多進程池] 預熱完成，耗時: {warmup_time:.3f} 秒")
         return warmup_time
-    
+
     def run_serial(self, video_path, max_frames):
         """序列模式"""
         cap = cv2.VideoCapture(video_path)
         if not cap.isOpened():
             return
         
-<<<<<<< HEAD
-        # 確保模型已載入
-        #if self.player_model is None or self.court_model is None:
-        self.load_models()
-        
-        # 只讀取第一幀
-        # ret, frame = cap.read()
-        # if not ret:
-        #     print("無法讀取影片第一幀。")
-        #     cap.release()
-        #     return
-        
-        # cap.release()
-        # 讀取多個不同的frame
-        frames = []
-        for i in range(max_frames):
-            ret, frame = cap.read()
-            if not ret:
-                print(f"影片只有 {i} 幀，重複最後一幀")
-                frames.append(frames[-1].copy() if frames else None)
-                break
-            frames.append(frame.copy())
-        cap.release()        
-        
-=======
         if self.player_model is None or self.court_model is None:
             self.load_models()
             
->>>>>>> fef83b34
         frame_count = 0
         player_times = []
         court_times = []
         
         start_total = time.time()
-<<<<<<< HEAD
-        #while frame_count < max_frames:
-        for frame_count, frame in enumerate(frames):
-            # 執行球員推理
-=======
         while frame_count < max_frames:
             ret, frame = cap.read()
             if not ret:
                 break
-                
->>>>>>> fef83b34
+
             with torch.no_grad():
                 start = time.time()
                 player_results = self.player_model.track(source=frame, conf=0.3, persist=True, tracker="bytetrack.yaml")
                 player_end = time.time()
                 player_time = player_end - start
                 player_times.append(player_time)
-                
+
                 court_results = self.court_model.track(source=frame, conf=0.25, persist=True, tracker="bytetrack.yaml")
                 court_end = time.time()
                 court_time = court_end - player_end
@@ -257,92 +225,39 @@
             
         end_total = time.time()
         total_time = end_total - start_total
-        
-        # 計算包含第一筆的平均時間
         avg_player_time = sum(player_times) / len(player_times) if player_times else 0
         avg_court_time = sum(court_times) / len(court_times) if court_times else 0
         
-<<<<<<< HEAD
-        # 計算排除第一筆的平均時間
-        avg_player_time_exclude_first = sum(player_times[1:]) / len(player_times[1:]) if len(player_times) > 1 else 0
-        avg_court_time_exclude_first = sum(court_times[1:]) / len(court_times[1:]) if len(court_times) > 1 else 0
-        
-        # 第一筆單獨時間
-        first_frame_player_time = player_times[0] if player_times else 0
-        first_frame_court_time = court_times[0] if court_times else 0
-        first_frame_total_time = first_frame_player_time + first_frame_court_time
-        
-        print(f"序列模式完成，總耗時: {total_time:.3f} 秒，平均每幀: {total_time/frame_count:.3f} 秒")
-        print(f"球員偵測平均耗時: {avg_player_time:.3f} 秒")
-        print(f"球場偵測平均耗時: {avg_court_time:.3f} 秒")
-        
-=======
         cap.release()
->>>>>>> fef83b34
         return {
             "total_time": total_time,
             "frames": frame_count,
             "avg_player_time": avg_player_time,
-            "avg_court_time": avg_court_time,
-            "avg_player_time_exclude_first": avg_player_time_exclude_first,
-            "avg_court_time_exclude_first": avg_court_time_exclude_first,
-            "first_frame_player_time": first_frame_player_time,
-            "first_frame_court_time": first_frame_court_time,
-            "first_frame_total_time": first_frame_total_time
+            "avg_court_time": avg_court_time
         }
-    
+
     def run_threading(self, video_path, max_frames):
-<<<<<<< HEAD
-        """多執行緒模式：一個執行緒處理球員偵測，一個處理球場偵測"""
-        # 讀取影片第一幀
-=======
         """多執行緒模式"""
->>>>>>> fef83b34
         cap = cv2.VideoCapture(video_path)
         if not cap.isOpened():
             return
-            
+
         if self.player_model is None or self.court_model is None:
             self.load_models()
-        
-<<<<<<< HEAD
-        # 讀取第一幀
-        # ret, first_frame = cap.read()
-        # if not ret:
-        #     print("無法讀取影片第一幀。")
-        #     cap.release()
-        #     return
-            
-        # cap.release()
-        
-        # # 將第一幀複製多次，模擬處理多幀
-        # frames = [first_frame.copy() for _ in range(max_frames)]
-=======
->>>>>>> fef83b34
+
         frames = []
-        for i in range(max_frames):
+        frame_count = 0
+        while frame_count < max_frames:
             ret, frame = cap.read()
             if not ret:
-                print(f"影片只有 {i} 幀，重複最後一幀")
-                frames.append(frames[-1].copy() if frames else None)
                 break
             frames.append(frame.copy())
-<<<<<<< HEAD
-        cap.release()   
-          
-        # 同一張 frame 並行兩個 thread，完成後才進下一張
-        player_results = []
-        court_results  = []
-        player_times   = []
-        court_times    = []
-=======
             frame_count += 1
         cap.release()
         
         player_times = []
         court_times = []
         actual_frame_times = []  # 實際每幀並行處理時間
->>>>>>> fef83b34
         total_start = time.time()
         
         for i, frame in enumerate(frames):
@@ -371,114 +286,59 @@
             
             frame_end = time.time()
             actual_frame_time = frame_end - frame_start
-            
+
             player_times.append(p_time[0])
             court_times.append(c_time[0])
             actual_frame_times.append(actual_frame_time)
-            
+
             # 計算這一幀的潛在花費（序列模式耗時 - 並行模式耗時）
             serial_time = p_time[0] + c_time[0]
             potential_cost = serial_time - actual_frame_time
-            
+
             print(f"[多執行緒] Frame-{i}: 球員 {p_time[0]:.3f}s, 球場 {c_time[0]:.3f}s, 實際 {actual_frame_time:.3f}s, 潛在花費 {potential_cost:.3f}s")
         
         total_time = time.time() - total_start
-        
-        # 計算包含第一筆的平均時間
         avg_player_time = sum(player_times) / len(player_times) if player_times else 0
         avg_court_time = sum(court_times) / len(court_times) if court_times else 0
         avg_actual_time = sum(actual_frame_times) / len(actual_frame_times) if actual_frame_times else 0
         
-<<<<<<< HEAD
-        # 計算排除第一筆的平均時間
-        avg_player_time_exclude_first = sum(player_times[1:]) / len(player_times[1:]) if len(player_times) > 1 else 0
-        avg_court_time_exclude_first = sum(court_times[1:]) / len(court_times[1:]) if len(court_times) > 1 else 0
-        
-        # 第一筆單獨時間
-        first_frame_player_time = player_times[0] if player_times else 0
-        first_frame_court_time = court_times[0] if court_times else 0
-        first_frame_total_time = max(first_frame_player_time, first_frame_court_time)
-        
-        print(f"多執行緒模式完成，總耗時: {total_time:.3f} 秒，平均每幀: {total_time/len(frames):.3f} 秒")
-        print(f"球員偵測平均耗時: {avg_player_time:.3f} 秒")
-        print(f"球場偵測平均耗時: {avg_court_time:.3f} 秒")
-=======
         # 平均潛在花費 = 平均序列耗時 - 平均並行耗時
         avg_serial_time = avg_player_time + avg_court_time
         avg_potential_cost = avg_serial_time - avg_actual_time
->>>>>>> fef83b34
         
         return {
             "total_time": total_time,
             "frames": len(frames),
             "avg_player_time": avg_player_time,
             "avg_court_time": avg_court_time,
-<<<<<<< HEAD
-            "avg_player_time_exclude_first": avg_player_time_exclude_first,
-            "avg_court_time_exclude_first": avg_court_time_exclude_first,
-            "first_frame_player_time": first_frame_player_time,
-            "first_frame_court_time": first_frame_court_time,
-            "first_frame_total_time": first_frame_total_time
-=======
             "avg_potential_cost": avg_potential_cost
->>>>>>> fef83b34
         }
 
     def run_multiprocess(self, video_path, max_frames):
-<<<<<<< HEAD
-        """多進程模式：對每張影格啟動兩個 process（player、court）並行，完成後才處理下一張"""
-        # 讀取影片第一幀
-=======
         """多進程模式"""
->>>>>>> fef83b34
         cap = cv2.VideoCapture(video_path)
         if not cap.isOpened():
             return
 
-<<<<<<< HEAD
-        # # 讀取第一幀
-        # ret, first_frame = cap.read()
-        # if not ret:
-        #     print("無法讀取影片第一幀。")
-        #     cap.release()
-        #     return
-            
-        # cap.release()
-
-        # # 將第一幀複製多次，模擬處理多幀
-        # frames = [first_frame.copy() for _ in range(max_frames)]
-=======
->>>>>>> fef83b34
         frames = []
-        for i in range(max_frames):
+        count = 0
+        while count < max_frames:
             ret, frame = cap.read()
             if not ret:
-                print(f"影片只有 {i} 幀，重複最後一幀")
-                frames.append(frames[-1].copy() if frames else None)
                 break
             frames.append(frame.copy())
-<<<<<<< HEAD
-        cap.release()     
-        # Windows/macOS 必要
-=======
             count += 1
         cap.release()
 
         if not frames:
             return
 
->>>>>>> fef83b34
         if sys.platform in ['win32', 'darwin']:
             mp.set_start_method("spawn", force=True)
 
         player_times = []
-<<<<<<< HEAD
-        court_times  = []
-        process_overhead_times = []
-=======
         court_times = []
         actual_frame_times = []  # 實際每幀並行處理時間
->>>>>>> fef83b34
         total_start = time.time()
 
         for i, frame in enumerate(frames):
@@ -499,21 +359,14 @@
             p_court.start()
             p_player.join()
             p_court.join()
-            
+
             frame_end = time.time()
             actual_frame_time = frame_end - frame_start
 
             pt = result_dict['player_times'][0]
             ct = result_dict['court_times'][0]
-            process_total_time = p_end - p_start
-            
             player_times.append(pt)
             court_times.append(ct)
-<<<<<<< HEAD
-            process_overhead_times.append(process_total_time)
-
-            print(f"[多進程] Frame-{i}: 球員 {pt:.3f}s, 球場 {ct:.3f}s, 含啟動/同步 {process_total_time:.3f}s")
-=======
             actual_frame_times.append(actual_frame_time)
 
             # 計算這一幀的潛在花費（序列模式耗時 - 並行模式耗時）
@@ -521,33 +374,11 @@
             potential_cost = serial_time - actual_frame_time
 
             print(f"[多進程] Frame-{i}: 球員 {pt:.3f}s, 球場 {ct:.3f}s, 實際 {actual_frame_time:.3f}s, 潛在花費 {potential_cost:.3f}s")
->>>>>>> fef83b34
 
         total_time = time.time() - total_start
-        
-        # 計算包含第一筆的平均時間
         avg_player_time = sum(player_times)/len(player_times) if player_times else 0
-<<<<<<< HEAD
-        avg_court_time  = sum(court_times) /len(court_times)  if court_times  else 0
-        avg_process_overhead = sum(process_overhead_times) / len(process_overhead_times) if process_overhead_times else 0
-        
-        # 計算排除第一筆的平均時間
-        avg_player_time_exclude_first = sum(player_times[1:]) / len(player_times[1:]) if len(player_times) > 1 else 0
-        avg_court_time_exclude_first = sum(court_times[1:]) / len(court_times[1:]) if len(court_times) > 1 else 0
-        
-        # 第一筆單獨時間
-        first_frame_player_time = player_times[0] if player_times else 0
-        first_frame_court_time = court_times[0] if court_times else 0
-        first_frame_total_time = process_overhead_times[0] if process_overhead_times else 0
-        
-        # 計算開銷相關指標
-        avg_pure_inference = max(avg_player_time, avg_court_time)
-        overhead_time = avg_process_overhead - avg_pure_inference
-        overhead_ratio = (overhead_time / avg_process_overhead * 100) if avg_process_overhead > 0 else 0
-=======
         avg_court_time = sum(court_times)/len(court_times) if court_times else 0
         avg_actual_time = sum(actual_frame_times) / len(actual_frame_times) if actual_frame_times else 0
->>>>>>> fef83b34
 
         # 平均潛在花費 = 平均序列耗時 - 平均並行耗時
         avg_serial_time = avg_player_time + avg_court_time
@@ -558,33 +389,13 @@
             "frames": len(frames),
             "avg_player_time": avg_player_time,
             "avg_court_time": avg_court_time,
-<<<<<<< HEAD
-            "avg_player_time_exclude_first": avg_player_time_exclude_first,
-            "avg_court_time_exclude_first": avg_court_time_exclude_first,
-            "first_frame_player_time": first_frame_player_time,
-            "first_frame_court_time": first_frame_court_time,
-            "first_frame_total_time": first_frame_total_time,
-            "avg_process_overhead": avg_process_overhead,
-            "overhead_ratio": overhead_ratio
-        }
-
-    def run_queue_multiprocess(self, video_path, max_frames):
-        """佇列多進程模式：使用任務佇列的生產者消費者模式，同步處理同一frame - 完整開銷測量版本"""
-        
-        # 1. 進程啟動時間測量
-        total_start_time = time.time()
-        process_start_time = time.time()
-        
-        # 確保使用spawn方式
-=======
             "avg_potential_cost": avg_potential_cost
         }
 
     def run_queue_multiprocess(self, video_path, max_frames):
         """佇列多進程模式"""
->>>>>>> fef83b34
         ctx = mp.get_context("spawn")
-        
+
         player_task_queue = ctx.Queue(maxsize=10)
         court_task_queue = ctx.Queue(maxsize=10)
         result_queue = ctx.Queue()
@@ -602,15 +413,7 @@
         
         p_player.start()
         p_court.start()
-        
-<<<<<<< HEAD
-        process_startup_time = time.time() - process_start_time
-        print(f"進程啟動時間: {process_startup_time:.3f} 秒")
-        
-        # 2. 讀取影片幀
-        file_read_start = time.time()
-=======
->>>>>>> fef83b34
+
         cap = cv2.VideoCapture(video_path)
         if not cap.isOpened():
             return
@@ -619,74 +422,6 @@
         for i in range(max_frames):
             ret, frame = cap.read()
             if not ret:
-<<<<<<< HEAD
-                print(f"影片只有 {i} 幀，重複最後一幀")
-                frames.append(frames[-1].copy() if frames else None)
-                break
-            frames.append(frame.copy())
-        cap.release()
-        
-        file_read_time = time.time() - file_read_start
-        print(f"影片讀取時間: {file_read_time:.3f} 秒")
-        
-        # 3. 逐幀處理和詳細開銷測量
-        player_times = []
-        court_times = []
-        data_transfer_times = []
-        wait_times = []
-        frame_overhead_times = []
-        frame_total_times = []
-        
-        processing_start_time = time.time()
-        
-        for frame_idx, frame in enumerate(frames):
-            frame_start = time.time()
-            
-            # 3.1 數據傳輸時間
-            data_transfer_start = time.time()
-            player_task_queue.put((frame_idx, frame.copy()))
-            court_task_queue.put((frame_idx, frame.copy()))
-            data_transfer_time = time.time() - data_transfer_start
-            data_transfer_times.append(data_transfer_time)
-            
-            # 3.2 等待結果時間
-            wait_start = time.time()
-            frame_results = {}
-            got_results = 0
-            while got_results < 2:
-                typ, idx, _, t = result_queue.get()
-                if idx == frame_idx:
-                    frame_results[typ] = t
-                    got_results += 1
-            wait_time = time.time() - wait_start
-            wait_times.append(wait_time)
-            
-            frame_total_time = time.time() - frame_start
-            frame_total_times.append(frame_total_time)
-            
-            # 3.3 計算各種時間
-            player_inference_time = frame_results['player']
-            court_inference_time = frame_results['court']
-            pure_inference_time = max(player_inference_time, court_inference_time)
-            frame_overhead = frame_total_time - pure_inference_time
-            frame_overhead_times.append(frame_overhead)
-            
-            player_times.append(player_inference_time)
-            court_times.append(court_inference_time)
-            
-            print(f"[佇列多進程] Frame-{frame_idx} 時間軸:")
-            print(f"  1. 數據傳輸: {data_transfer_time:.3f}s")
-            print(f"  2. 並行推理: max({player_inference_time:.3f}s球員, {court_inference_time:.3f}s球場) = {pure_inference_time:.3f}s")
-            print(f"  3. 等待同步: {wait_time:.3f}s")
-            print(f"  → 幀總時間: {frame_total_time:.3f}s")
-            print(f"  → 理論時間: {data_transfer_time + pure_inference_time:.3f}s")
-            print(f"  → 額外開銷: {frame_overhead:.3f}s ({frame_overhead/frame_total_time*100:.1f}%)")
-        
-        processing_time = time.time() - processing_start_time
-        
-        # 4. 進程清理時間
-        cleanup_start = time.time()
-=======
                 if frames:
                     frames.append(frames[-1].copy())
                 break
@@ -697,12 +432,12 @@
         player_times = {}
         court_times = {}
         actual_frame_times = []  # 實際每幀並行處理時間
-        
+
         for frame_idx, frame in enumerate(frames):
             frame_start = time.time()
             player_task_queue.put((frame_idx, frame.copy()))
             court_task_queue.put((frame_idx, frame.copy()))
-            
+
             frame_results = {}
             got_results = 0
             while got_results < 2:
@@ -714,67 +449,33 @@
                         player_times[idx] = t
                     else:
                         court_times[idx] = t
-            
+
             frame_end = time.time()
             actual_frame_time = frame_end - frame_start
             actual_frame_times.append(actual_frame_time)
-            
+
             # 計算這一幀的潛在花費（序列模式耗時 - 並行模式耗時）
             pt = frame_results.get('player', 0)
             ct = frame_results.get('court', 0)
             serial_time = pt + ct
             potential_cost = serial_time - actual_frame_time
-            
+
             print(f"[佇列多進程] Frame-{frame_idx}: 球員 {pt:.3f}s, 球場 {ct:.3f}s, 實際 {actual_frame_time:.3f}s, 潛在花費 {potential_cost:.3f}s")
-        
->>>>>>> fef83b34
+
         player_task_queue.put(None)
         court_task_queue.put(None)
-        
+
         p_player.join(timeout=3)
         p_court.join(timeout=3)
-        
+
         if p_player.is_alive():
             p_player.terminate()
         if p_court.is_alive():
             p_court.terminate()
-        
-<<<<<<< HEAD
-        cleanup_time = time.time() - cleanup_start
-        print(f"進程清理時間: {cleanup_time:.3f} 秒")
-        
-        total_time = time.time() - total_start_time
-        
-        # 5. 計算各種統計數據
-        # 5.1 推理時間統計
-        avg_player_time = sum(player_times) / len(player_times) if player_times else 0
-        avg_court_time = sum(court_times) / len(court_times) if court_times else 0
-        avg_player_time_exclude_first = sum(player_times[1:]) / len(player_times[1:]) if len(player_times) > 1 else 0
-        avg_court_time_exclude_first = sum(court_times[1:]) / len(court_times[1:]) if len(court_times) > 1 else 0
-        
-        # 5.2 開銷時間統計
-        avg_data_transfer_time = sum(data_transfer_times) / len(data_transfer_times) if data_transfer_times else 0
-        avg_wait_time = sum(wait_times) / len(wait_times) if wait_times else 0
-        avg_frame_overhead = sum(frame_overhead_times) / len(frame_overhead_times) if frame_overhead_times else 0
-        avg_frame_total_time = sum(frame_total_times) / len(frame_total_times) if frame_total_times else 0
-        
-        # 5.3 第一筆時間
-        first_frame_player_time = player_times[0] if player_times else 0
-        first_frame_court_time = court_times[0] if court_times else 0
-        first_frame_total_time = frame_total_times[0] if frame_total_times else 0
-        first_frame_overhead = frame_overhead_times[0] if frame_overhead_times else 0
-        
-        # 5.4 總開銷分析
-        total_pure_inference_time = sum(max(player_times[i], court_times[i]) for i in range(len(player_times)))
-        total_overhead_time = total_time - total_pure_inference_time
-        total_data_transfer_time = sum(data_transfer_times)
-        total_wait_time = sum(wait_times)
-        
-        # 6. 詳細結果輸出
-        print(f"\n===== 佇列多進程模式 - 詳細開銷分析 =====")
-        print(f"總處理時間: {total_time:.3f} 秒")
-        print(f"處理總幀數: {max_frames} 幀")
-=======
+            
+        end_total = time.time()
+        total_time = end_total - start_total
+        
         avg_player_time = sum(player_times.values()) / len(player_times) if player_times else 0
         avg_court_time = sum(court_times.values()) / len(court_times) if court_times else 0
         avg_actual_time = sum(actual_frame_times) / len(actual_frame_times) if actual_frame_times else 0
@@ -782,95 +483,24 @@
         # 平均潛在花費 = 平均序列耗時 - 平均並行耗時
         avg_serial_time = avg_player_time + avg_court_time
         avg_potential_cost = avg_serial_time - avg_actual_time
->>>>>>> fef83b34
-        
-        print(f"\n時間分解:")
-        print(f"  進程啟動時間: {process_startup_time:.3f} 秒 ({process_startup_time/total_time*100:.1f}%)")
-        print(f"  影片讀取時間: {file_read_time:.3f} 秒 ({file_read_time/total_time*100:.1f}%)")
-        print(f"  實際處理時間: {processing_time:.3f} 秒 ({processing_time/total_time*100:.1f}%)")
-        print(f"  進程清理時間: {cleanup_time:.3f} 秒 ({cleanup_time/total_time*100:.1f}%)")
-        
-        print(f"\n推理時間統計:")
-        print(f"  總純推理時間: {total_pure_inference_time:.3f} 秒")
-        print(f"  球員偵測平均: {avg_player_time:.3f} 秒")
-        print(f"  球場偵測平均: {avg_court_time:.3f} 秒")
-        
-        print(f"\n開銷時間統計:")
-        print(f"  總開銷時間: {total_overhead_time:.3f} 秒 ({total_overhead_time/total_time*100:.1f}%)")
-        print(f"  總數據傳輸時間: {total_data_transfer_time:.3f} 秒 ({total_data_transfer_time/total_time*100:.1f}%)")
-        print(f"  總等待同步時間: {total_wait_time:.3f} 秒 ({total_wait_time/total_time*100:.1f}%)")
-        print(f"  平均每幀開銷: {avg_frame_overhead:.3f} 秒")
-        print(f"  平均每幀開銷占比: {avg_frame_overhead/avg_frame_total_time*100:.1f}%")
-        
-        print(f"\n第一筆vs後續比較:")
-        if len(player_times) > 1:
-            print(f"  第一筆總開銷: {first_frame_overhead:.3f} 秒")
-            avg_overhead_exclude_first = sum(frame_overhead_times[1:]) / len(frame_overhead_times[1:]) if len(frame_overhead_times) > 1 else 0
-            print(f"  後續平均開銷: {avg_overhead_exclude_first:.3f} 秒")
-            if avg_overhead_exclude_first > 0:
-                overhead_ratio = first_frame_overhead / avg_overhead_exclude_first
-                print(f"  第一筆開銷倍數: {overhead_ratio:.2f}x")
-        
-        # 7. 返回完整結果
+        
         return {
             "total_time": total_time,
-<<<<<<< HEAD
-            "frames": max_frames,
-            
-            # 推理時間
-            "avg_player_time": avg_player_time,
-            "avg_court_time": avg_court_time,
-            "avg_player_time_exclude_first": avg_player_time_exclude_first,
-            "avg_court_time_exclude_first": avg_court_time_exclude_first,
-            "first_frame_player_time": first_frame_player_time,
-            "first_frame_court_time": first_frame_court_time,
-            "first_frame_total_time": first_frame_total_time,
-            "total_pure_inference_time": total_pure_inference_time,
-            
-            # 開銷分析
-            "process_startup_time": process_startup_time,
-            "file_read_time": file_read_time,
-            "processing_time": processing_time,
-            "cleanup_time": cleanup_time,
-            "total_overhead_time": total_overhead_time,
-            "total_data_transfer_time": total_data_transfer_time,
-            "total_wait_time": total_wait_time,
-            "avg_data_transfer_time": avg_data_transfer_time,
-            "avg_wait_time": avg_wait_time,
-            "avg_frame_overhead": avg_frame_overhead,
-            "avg_frame_total_time": avg_frame_total_time,
-            "first_frame_overhead": first_frame_overhead,
-            
-            # 百分比
-            "overhead_percentage": total_overhead_time/total_time*100,
-            "startup_percentage": process_startup_time/total_time*100,
-            "cleanup_percentage": cleanup_time/total_time*100,
-            "data_transfer_percentage": total_data_transfer_time/total_time*100,
-            "wait_time_percentage": total_wait_time/total_time*100,
-            
-            # 原有數據保持兼容性
-            "player_times": player_times,
-            "court_times": court_times,
-            "data_transfer_times": data_transfer_times,
-            "wait_times": wait_times,
-            "frame_overhead_times": frame_overhead_times,
-            "frame_total_times": frame_total_times
-=======
             "frames": len(frames),
             "avg_player_time": avg_player_time,
             "avg_court_time": avg_court_time,
             "avg_potential_cost": avg_potential_cost
         }
-        
+
     def run_improved_threading(self, video_path, max_frames):
         """改進執行緒池模式"""
         cap = cv2.VideoCapture(video_path)
         if not cap.isOpened():
             return
-            
+
         if self.player_model is None or self.court_model is None:
             self.load_models()
-        
+
         frames = []
         frame_count = 0
         while frame_count < max_frames:
@@ -880,26 +510,26 @@
             frames.append(frame.copy())
             frame_count += 1
         cap.release()
-        
+
         if not frames:
             return
-        
+
         player_times = []
         court_times = []
         actual_frame_times = []  # 實際每幀並行處理時間
-        
+
         thread_local = threading.local()
-        
+
         def get_player_model():
             if not hasattr(thread_local, 'player_model'):
                 thread_local.player_model = self.player_model
             return thread_local.player_model
-            
+
         def get_court_model():
             if not hasattr(thread_local, 'court_model'):
                 thread_local.court_model = self.court_model
             return thread_local.court_model
-        
+
         def process_player(frame, frame_idx):
             model = get_player_model()
             with torch.no_grad():
@@ -908,7 +538,7 @@
                 elapsed = time.time() - start
                 print(f"[ThreadPool] Frame-{frame_idx} 球員檢測完成，耗時: {elapsed:.3f} 秒")
                 return result, elapsed
-        
+
         def process_court(frame, frame_idx):
             model = get_court_model()
             with torch.no_grad():
@@ -917,53 +547,52 @@
                 elapsed = time.time() - start
                 print(f"[ThreadPool] Frame-{frame_idx} 球場檢測完成，耗時: {elapsed:.3f} 秒")
                 return result, elapsed
-        
+
         total_start = time.time()
-        
+
         with ThreadPoolExecutor(max_workers=2) as executor:
             for i, frame in enumerate(frames):
                 frame_start = time.time()
                 player_future = executor.submit(process_player, frame, i)
                 court_future = executor.submit(process_court, frame, i)
-                
+
                 player_result, player_time = player_future.result()
                 court_result, court_time = court_future.result()
-                
+
                 frame_end = time.time()
                 actual_frame_time = frame_end - frame_start
-                
+
                 player_times.append(player_time)
                 court_times.append(court_time)
                 actual_frame_times.append(actual_frame_time)
-                
+
                 # 計算這一幀的潛在花費（序列模式耗時 - 並行模式耗時）
                 serial_time = player_time + court_time
                 potential_cost = serial_time - actual_frame_time
-                
+
                 print(f"[ThreadPool] Frame-{i} 完成: 球員 {player_time:.3f}s, 球場 {court_time:.3f}s, 實際 {actual_frame_time:.3f}s, 潛在花費 {potential_cost:.3f}s")
-        
+
         total_time = time.time() - total_start
         avg_player_time = sum(player_times) / len(player_times) if player_times else 0
         avg_court_time = sum(court_times) / len(court_times) if court_times else 0
         avg_actual_time = sum(actual_frame_times) / len(actual_frame_times) if actual_frame_times else 0
-        
+
         # 平均潛在花費 = 平均序列耗時 - 平均並行耗時
         avg_serial_time = avg_player_time + avg_court_time
         avg_potential_cost = avg_serial_time - avg_actual_time
-        
+
         return {
             "total_time": total_time,
             "frames": len(frames),
             "avg_player_time": avg_player_time,
             "avg_court_time": avg_court_time,
             "avg_potential_cost": avg_potential_cost
->>>>>>> fef83b34
         }
-        
+
     def run_mp_pool(self, video_path, max_frames):
         """多進程池模式 - 含預熱機制（修正版）"""
         from concurrent.futures import ProcessPoolExecutor
-        
+
         cap = cv2.VideoCapture(video_path)
         if not cap.isOpened():
             return
@@ -988,9 +617,9 @@
             # 預熱階段
             print("[多進程池] 開始預熱模型...")
             warmup_start = time.time()
-            
+
             dummy_frame = np.zeros((480, 640, 3), dtype=np.uint8)
-            
+
             # 預熱兩個worker
             player_warmup = executor.submit(
                 player_pool_worker_frame_sync,
@@ -1000,64 +629,64 @@
                 court_pool_worker_frame_sync,
                 (dummy_frame, -1, self.court_model_path, self.device)
             )
-            
+
             # 等待預熱完成
             player_warmup.result()
             court_warmup.result()
-            
+
             warmup_time = time.time() - warmup_start
             print(f"[多進程池] 預熱完成，耗時: {warmup_time:.3f} 秒")
-            
+
             # 🎯 正式測量開始（在同一個進程池中）
             measurement_start = time.time()
             player_times = []
             court_times = []
             actual_frame_times = []  # 實際每幀並行處理時間
-            
+
             # 正式處理所有幀
             for i, frame in enumerate(frames):
                 frame_start = time.time()
                 player_future = executor.submit(
-                    player_pool_worker_frame_sync, 
+                    player_pool_worker_frame_sync,
                     (frame, i, self.player_model_path, self.device)
                 )
                 court_future = executor.submit(
-                    court_pool_worker_frame_sync, 
+                    court_pool_worker_frame_sync,
                     (frame, i, self.court_model_path, self.device)
                 )
-                
+
                 try:
                     player_result_type, player_idx, player_result, player_time = player_future.result()
                     court_result_type, court_idx, court_result, court_time = court_future.result()
-                    
+
                     frame_end = time.time()
                     actual_frame_time = frame_end - frame_start
-                    
+
                     player_times.append(player_time)
                     court_times.append(court_time)
                     actual_frame_times.append(actual_frame_time)
-                    
+
                     # 計算這一幀的潛在花費（序列模式耗時 - 並行模式耗時）
                     serial_time = player_time + court_time
                     potential_cost = serial_time - actual_frame_time
-                    
+
                     print(f"[多進程池] Frame-{i} 完成: 球員 {player_time:.3f}s, 球場 {court_time:.3f}s, 實際 {actual_frame_time:.3f}s, 潛在花費 {potential_cost:.3f}s")
-                    
+
                 except Exception as e:
                     print(f"處理Frame-{i}時發生錯誤: {e}")
                     continue
-        
+
         total_time = time.time() - measurement_start
         avg_player_time = sum(player_times) / len(player_times) if player_times else 0
         avg_court_time = sum(court_times) / len(court_times) if court_times else 0
         avg_actual_time = sum(actual_frame_times) / len(actual_frame_times) if actual_frame_times else 0
-        
+
         # 平均潛在花費 = 平均序列耗時 - 平均並行耗時
         avg_serial_time = avg_player_time + avg_court_time
         avg_potential_cost = avg_serial_time - avg_actual_time
-        
+
         print(f"多進程池模式完成，測量耗時: {total_time:.3f} 秒，預熱耗時: {warmup_time:.3f} 秒")
-        
+
         return {
             "total_time": total_time,
             "frames": len(frames),
@@ -1077,11 +706,11 @@
         self.results = {}
         
         self._create_widgets()
-                
+
     def _create_widgets(self):
         main_frame = ttk.Frame(self.root, padding=10)
         main_frame.pack(fill=tk.BOTH, expand=True)
-        
+
         settings_frame = ttk.LabelFrame(main_frame, text="設定", padding=10)
         settings_frame.pack(fill=tk.X, pady=5)
         
@@ -1189,7 +818,7 @@
         
         self.status_var.set("正在預載入模型...")
         self.root.update()
-        
+
         if self.detector is None:
             self.detector = YOLODetector(player_model_path, court_model_path)
         self.detector.load_models()
@@ -1201,25 +830,25 @@
         """預熱多進程池模型"""
         player_model_path = self.player_model_path_var.get()
         court_model_path = self.court_model_path_var.get()
-        
+
         if not player_model_path or not court_model_path:
             messagebox.showwarning("警告", "請指定兩個模型路徑")
             return
-            
+
         if not os.path.exists(player_model_path):
             messagebox.showerror("錯誤", f"球員模型檔案不存在: {player_model_path}")
             return
-            
+
         if not os.path.exists(court_model_path):
             messagebox.showerror("錯誤", f"球場模型檔案不存在: {court_model_path}")
             return
-        
+
         self.status_var.set("正在預熱多進程池...")
         self.root.update()
-        
+
         if self.detector is None:
             self.detector = YOLODetector(player_model_path, court_model_path)
-        
+
         try:
             warmup_time = self.detector.warmup_mp_pool_models()
             self.status_var.set("多進程池已預熱")
@@ -1228,7 +857,7 @@
             self.status_var.set("預熱失敗")
             self._log_message(f"預熱失敗: {str(e)}")
             messagebox.showerror("錯誤", f"預熱失敗:\n{str(e)}")
-    
+
     def _start_detection(self):
         """開始偵測處理"""
         video_path = self.video_path_var.get()
@@ -1254,24 +883,24 @@
         if not os.path.exists(court_model_path):
             messagebox.showerror("錯誤", f"球場模型檔案不存在: {court_model_path}")
             return
-            
+
         self.status_var.set("處理中...")
         self.root.update()
-        
+
         if self.detector is None:
             self.detector = YOLODetector(player_model_path, court_model_path)
             self.detector.load_models()
-        
+
         mode = self.mode_var.get()
         max_frames = self.frames_var.get()
-        
+
         threading.Thread(target=self._run_detection, args=(mode, video_path, max_frames), daemon=True).start()
         
     def _run_detection(self, mode, video_path, max_frames):
         """執行選定的偵測模式"""
         try:
             self.results = {}
-            
+
             self._log_message(f"開始執行，模式: {self._get_mode_name(mode)}, 影格數: {max_frames}")
             
             if mode == MODE_SERIAL:
@@ -1295,19 +924,15 @@
             else:
                 messagebox.showerror("錯誤", f"未知的執行模式: {mode}")
                 return
-                
+
             if "total_time" in self.results:
-<<<<<<< HEAD
-                self._display_results(mode)
-                
-=======
                 total_time = self.results["total_time"]
                 frames = self.results.get("frames", 0)
                 avg_player_time = self.results.get("avg_player_time", 0)
                 avg_court_time = self.results.get("avg_court_time", 0)
                 warmup_time = self.results.get("warmup_time", 0)
                 avg_potential_cost = self.results.get("avg_potential_cost", 0)
-                
+
                 self._log_message(f"\n===== {self._get_mode_name(mode)} 執行結果 =====")
                 self._log_message(f"總處理時間: {total_time:.3f} 秒")
                 if warmup_time > 0:
@@ -1316,12 +941,11 @@
                 self._log_message(f"平均每幀耗時: {total_time/frames:.3f} 秒 (約 {frames/total_time:.2f} FPS)")
                 self._log_message(f"平均球員偵測耗時: {avg_player_time:.3f} 秒")
                 self._log_message(f"平均球場偵測耗時: {avg_court_time:.3f} 秒")
-                
+
                 # 顯示平均潛在花費 (僅非序列模式)
                 if mode != MODE_SERIAL and avg_potential_cost > 0:
                     self._log_message(f"平均潛在花費 (並行節省時間): {avg_potential_cost:.3f} 秒")
-                
->>>>>>> fef83b34
+
             self.root.after(0, lambda: self.status_var.set("已完成"))
 
         except Exception as e:
@@ -1329,93 +953,6 @@
             import traceback
             self._log_message(traceback.format_exc())
             self.root.after(0, lambda: self.status_var.set("發生錯誤"))
-    
-    def _display_results(self, mode):
-        """顯示詳細的執行結果"""
-        total_time = self.results["total_time"]
-        frames = self.results.get("frames", 0)
-        avg_player_time = self.results.get("avg_player_time", 0)
-        avg_court_time = self.results.get("avg_court_time", 0)
-        avg_player_time_exclude_first = self.results.get("avg_player_time_exclude_first", 0)
-        avg_court_time_exclude_first = self.results.get("avg_court_time_exclude_first", 0)
-        first_frame_player_time = self.results.get("first_frame_player_time", 0)
-        first_frame_court_time = self.results.get("first_frame_court_time", 0)
-        first_frame_total_time = self.results.get("first_frame_total_time", 0)
-        
-        self._log_message(f"\n===== {self._get_mode_name(mode)} 執行結果 =====")
-        self._log_message(f"總處理時間: {total_time:.3f} 秒")
-        self._log_message(f"處理總幀數: {frames} 幀")
-        
-        # 第一筆時間記錄
-        self._log_message(f"\n第一筆時間記錄:")
-        self._log_message(f"  球員偵測: {first_frame_player_time:.6f} 秒")
-        self._log_message(f"  球場偵測: {first_frame_court_time:.6f} 秒")
-        
-        # 包含第一筆的平均時間
-        self._log_message(f"\n包含第一筆的平均時間:")
-        self._log_message(f"  球員偵測平均: {avg_player_time:.6f} 秒")
-        self._log_message(f"  球場偵測平均: {avg_court_time:.6f} 秒")
-        
-        # 排除第一筆的平均時間
-        if frames > 1:
-            self._log_message(f"\n排除第一筆的平均時間:")
-            self._log_message(f"  球員偵測平均: {avg_player_time_exclude_first:.6f} 秒")
-            self._log_message(f"  球場偵測平均: {avg_court_time_exclude_first:.6f} 秒")
-            
-            # 第一筆影響倍數
-            if avg_player_time_exclude_first > 0:
-                player_ratio = first_frame_player_time / avg_player_time_exclude_first
-                self._log_message(f"  第一筆球員偵測倍數: {player_ratio:.2f}x")
-            if avg_court_time_exclude_first > 0:
-                court_ratio = first_frame_court_time / avg_court_time_exclude_first
-                self._log_message(f"  第一筆球場偵測倍數: {court_ratio:.2f}x")
-        
-        # Mode 2 特殊的開銷分析
-        if mode == MODE_MULTIPROCESS and "avg_process_overhead" in self.results:
-            avg_process_overhead = self.results["avg_process_overhead"]
-            overhead_ratio = self.results["overhead_ratio"]
-            self._log_message(f"\n多進程開銷分析:")
-            self._log_message(f"  平均進程總開銷時間: {avg_process_overhead:.6f} 秒")
-            self._log_message(f"  開銷占比: {overhead_ratio:.1f}%")
-        
-        # FPS 計算
-        self._log_message(f"\n===== FPS 分析 =====")
-        
-        # 包含第一筆的FPS
-        if mode == MODE_SERIAL:
-            theoretical_fps_with_first = 1 / (avg_player_time + avg_court_time) if (avg_player_time + avg_court_time) > 0 else 0
-            self._log_message(f"理論最大 FPS (序列，包含第一筆): {theoretical_fps_with_first:.2f}")
-        else:
-            theoretical_fps_with_first = 1 / max(avg_player_time, avg_court_time) if max(avg_player_time, avg_court_time) > 0 else 0
-            self._log_message(f"理論最大 FPS (並行，包含第一筆): {theoretical_fps_with_first:.2f}")
-        
-        # 排除第一筆的FPS
-        if frames > 1:
-            if mode == MODE_SERIAL:
-                theoretical_fps_exclude_first = 1 / (avg_player_time_exclude_first + avg_court_time_exclude_first) if (avg_player_time_exclude_first + avg_court_time_exclude_first) > 0 else 0
-                self._log_message(f"理論最大 FPS (序列，排除第一筆): {theoretical_fps_exclude_first:.2f}")
-            else:
-                theoretical_fps_exclude_first = 1 / max(avg_player_time_exclude_first, avg_court_time_exclude_first) if max(avg_player_time_exclude_first, avg_court_time_exclude_first) > 0 else 0
-                self._log_message(f"理論最大 FPS (並行，排除第一筆): {theoretical_fps_exclude_first:.2f}")
-        
-        # 實際處理頻率
-        processing_rate_with_first = frames / total_time if total_time > 0 else 0
-        self._log_message(f"實際處理頻率 (包含第一筆): {processing_rate_with_first:.2f} 次/秒")
-        
-        if frames > 1:
-            exclude_first_total_time = total_time - first_frame_total_time
-            processing_rate_exclude_first = (frames - 1) / exclude_first_total_time if exclude_first_total_time > 0 else 0
-            self._log_message(f"實際處理頻率 (排除第一筆): {processing_rate_exclude_first:.2f} 次/秒")
-        
-        # 計算並行效率
-        if mode != MODE_SERIAL and frames > 1:
-            serial_time = avg_player_time_exclude_first + avg_court_time_exclude_first
-            parallel_time = max(avg_player_time_exclude_first, avg_court_time_exclude_first)
-            if parallel_time > 0:
-                speedup = serial_time / parallel_time
-                efficiency = speedup / 2.0 * 100  # 兩個模型的並行效率
-                self._log_message(f"並行加速比 (排除第一筆): {speedup:.2f}x")
-                self._log_message(f"並行效率 (排除第一筆): {efficiency:.1f}%")
             
     def _get_mode_name(self, mode):
         """根據模式ID獲取模式名稱"""
@@ -1454,9 +991,9 @@
     
     plt.rcParams['font.sans-serif'] = ['Microsoft YaHei', 'SimHei', 'Arial Unicode MS', 'sans-serif']
     plt.rcParams['axes.unicode_minus'] = False
-    
+
     parser = argparse.ArgumentParser(description='YOLO六種檢測機制')
-    parser.add_argument('--mode', type=int, choices=[0, 1, 2, 3, 4, 5], 
+    parser.add_argument('--mode', type=int, choices=[0, 1, 2, 3, 4, 5],
                       help='偵測模式: 0=序列, 1=多執行緒, 2=多進程, 3=佇列多進程, 4=改進執行緒池, 5=多進程池')
     parser.add_argument('--frames', type=int, default=10, help='要處理的影格數')
     parser.add_argument('--video', type=str, help='影片檔案路徑')
@@ -1464,10 +1001,10 @@
     parser.add_argument('--court_model', type=str, default='Court_best.pt', help='球場模型路徑')
     
     args = parser.parse_args()
-    
+
     root = tk.Tk()
     app = YOLODetectionApp(root)
-    
+
     if args.video and os.path.exists(args.video):
         app.video_path_var.set(args.video)
         
